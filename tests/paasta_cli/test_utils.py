# Copyright 2015 Yelp Inc.
#
# Licensed under the Apache License, Version 2.0 (the "License");
# you may not use this file except in compliance with the License.
# You may obtain a copy of the License at
#
#     http://www.apache.org/licenses/LICENSE-2.0
#
# Unless required by applicable law or agreed to in writing, software
# distributed under the License is distributed on an "AS IS" BASIS,
# WITHOUT WARRANTIES OR CONDITIONS OF ANY KIND, either express or implied.
# See the License for the specific language governing permissions and
# limitations under the License.

import mock
from mock import patch
from pytest import raises
from socket import gaierror

from paasta_tools.paasta_cli import utils
from paasta_tools.utils import NoConfigurationForServiceError


@patch('paasta_tools.paasta_cli.utils.gethostbyname_ex')
def test_bad_calculate_remote_master(mock_get_by_hostname):
    mock_get_by_hostname.side_effect = gaierror('foo', 'bar')
    ips, output = utils.calculate_remote_masters('myhost')
    assert ips == []
    assert 'ERROR while doing DNS lookup of paasta-myhost.yelp:\nbar\n' in output


@patch('paasta_tools.paasta_cli.utils.gethostbyname_ex')
def test_ok_remote_masters(mock_get_by_hostname):
    mock_get_by_hostname.return_value = ('myhost', [], ['1.2.3.4', '1.2.3.5'])
    ips, output = utils.calculate_remote_masters('myhost')
    assert output is None
    assert ips == ['1.2.3.4', '1.2.3.5']


@patch('paasta_tools.paasta_cli.utils.check_ssh_and_sudo_on_master', autospec=True)
def test_find_connectable_master_happy_path(mock_check_ssh_and_sudo_on_master):
    masters = [
        '192.0.2.1',
        '192.0.2.2',
        '192.0.2.3',
    ]
    timeout = 6.0
    mock_check_ssh_and_sudo_on_master.return_value = (True, None)

    actual = utils.find_connectable_master(masters)
    expected = (masters[0], None)
    assert mock_check_ssh_and_sudo_on_master.call_count == 1
    mock_check_ssh_and_sudo_on_master.assert_called_once_with(masters[0], timeout=timeout)
    assert actual == expected


@patch('paasta_tools.paasta_cli.utils.check_ssh_and_sudo_on_master', autospec=True)
def test_find_connectable_master_one_failure(mock_check_ssh_and_sudo_on_master):
    masters = [
        '192.0.2.1',
        '192.0.2.2',
        '192.0.2.3',
    ]
    timeout = 6.0
    # iter() is a workaround
    # (http://lists.idyll.org/pipermail/testing-in-python/2013-April/005527.html)
    # for a bug in mock (http://bugs.python.org/issue17826)
    create_connection_side_effects = iter([
        (False, "something bad"),
        (True, 'unused'),
        (True, 'unused'),
    ])
    mock_check_ssh_and_sudo_on_master.side_effect = create_connection_side_effects
    mock_check_ssh_and_sudo_on_master.return_value = True

    actual = utils.find_connectable_master(masters)
    assert mock_check_ssh_and_sudo_on_master.call_count == 2
    mock_check_ssh_and_sudo_on_master.assert_any_call(masters[0], timeout=timeout)
    mock_check_ssh_and_sudo_on_master.assert_any_call(masters[1], timeout=timeout)
    assert actual == ('192.0.2.2', None)


@patch('paasta_tools.paasta_cli.utils.check_ssh_and_sudo_on_master', autospec=True)
def test_find_connectable_master_all_failures(mock_check_ssh_and_sudo_on_master):
    masters = [
        '192.0.2.1',
        '192.0.2.2',
        '192.0.2.3',
    ]
    timeout = 6.0
    mock_check_ssh_and_sudo_on_master.return_value = (255, "timeout")

    actual = utils.find_connectable_master(masters)
    assert mock_check_ssh_and_sudo_on_master.call_count == 3
    mock_check_ssh_and_sudo_on_master.assert_any_call((masters[0]), timeout=timeout)
    mock_check_ssh_and_sudo_on_master.assert_any_call((masters[1]), timeout=timeout)
    mock_check_ssh_and_sudo_on_master.assert_any_call((masters[2]), timeout=timeout)
    assert actual[0] is None
    assert 'timeout' in actual[1]


@patch('paasta_tools.paasta_cli.utils._run', autospec=True)
def test_check_ssh_and_sudo_on_master_check_successful(mock_run):
    master = 'fake_master'
    mock_run.return_value = (0, 'fake_output')
    expected_command = 'ssh -A -n %s sudo paasta_serviceinit -h' % master

    actual = utils.check_ssh_and_sudo_on_master(master)
    mock_run.assert_called_once_with(expected_command, timeout=mock.ANY)
    assert actual == (True, None)


@patch('paasta_tools.paasta_cli.utils._run', autospec=True)
def test_check_ssh_and_sudo_on_master_check_ssh_failure(mock_run):
    master = 'fake_master'
    mock_run.return_value = (255, 'fake_output')

    actual = utils.check_ssh_and_sudo_on_master(master)
    assert actual[0] is False
    assert 'fake_output' in actual[1]
    assert '255' in actual[1]


@patch('paasta_tools.paasta_cli.utils._run', autospec=True)
def test_check_ssh_and_sudo_on_master_check_sudo_failure(mock_run):
    master = 'fake_master'
    mock_run.return_value = (1, 'fake_output')

    actual = utils.check_ssh_and_sudo_on_master(master)
    assert actual[0] is False
    assert '1' in actual[1]
    assert 'fake_output' in actual[1]


@patch('paasta_tools.paasta_cli.utils._run', autospec=True)
def test_run_paasta_serviceinit_status(mock_run):
    mock_run.return_value = ('unused', 'fake_output')
    expected_command = 'ssh -A -n fake_master sudo paasta_serviceinit fake_service.fake_instance status '

    actual = utils.run_paasta_serviceinit(
        'status',
        'fake_master',
        'fake_service',
        'fake_instance',
        'fake_cluster',
    )
    mock_run.assert_called_once_with(expected_command, timeout=mock.ANY)
    assert actual == mock_run.return_value[1]


@patch('paasta_tools.paasta_cli.utils._run', autospec=True)
def test_run_paasta_serviceinit_status_verbose(mock_run):
    mock_run.return_value = ('unused', 'fake_output')
    expected_command = 'ssh -A -n fake_master sudo paasta_serviceinit -v fake_service.fake_instance status '

    actual = utils.run_paasta_serviceinit(
        'status',
        'fake_master',
        'fake_service',
        'fake_instance',
        'fake_cluster',
        verbose=True,
    )
    mock_run.assert_called_once_with(expected_command, timeout=mock.ANY)
    assert actual == mock_run.return_value[1]


@patch('paasta_tools.paasta_cli.utils._run', autospec=True)
def test_run_paasta_metastatus(mock_run):
    mock_run.return_value = ('unused', 'fake_output')
    expected_command = 'ssh -A -n fake_master sudo paasta_metastatus'
    actual = utils.run_paasta_metastatus('fake_master')
    mock_run.assert_called_once_with(expected_command, timeout=mock.ANY)
    assert actual == mock_run.return_value[1]


@patch('paasta_tools.paasta_cli.utils._run', autospec=True)
def test_run_paasta_metastatus_verbose(mock_run):
    mock_run.return_value = ('unused', 'fake_output')
    expected_command = 'ssh -A -n fake_master sudo paasta_metastatus -v'
    actual = utils.run_paasta_metastatus('fake_master', True)
    mock_run.assert_called_once_with(expected_command, timeout=mock.ANY)
    assert actual == mock_run.return_value[1]


@patch('paasta_tools.paasta_cli.utils.calculate_remote_masters', autospec=True)
@patch('paasta_tools.paasta_cli.utils.find_connectable_master', autospec=True)
@patch('paasta_tools.paasta_cli.utils.run_paasta_serviceinit', autospec=True)
def test_execute_paasta_serviceinit_status_on_remote_master_happy_path(
    mock_run_paasta_serviceinit,
    mock_find_connectable_master,
    mock_calculate_remote_masters,
):
    cluster = 'fake_cluster_name'
    service = 'fake_service'
    instancename = 'fake_instance'
    remote_masters = (
        'fake_master1',
        'fake_master2',
        'fake_master3',
    )
    mock_calculate_remote_masters.return_value = (remote_masters, None)
    mock_find_connectable_master.return_value = ('fake_connectable_master', None)

    actual = utils.execute_paasta_serviceinit_on_remote_master('status', cluster, service, instancename)
    mock_calculate_remote_masters.assert_called_once_with(cluster)
    mock_find_connectable_master.assert_called_once_with(remote_masters)
    mock_run_paasta_serviceinit.assert_called_once_with(
        'status',
        'fake_connectable_master',
        service,
        instancename,
        cluster,
    )
    assert actual == mock_run_paasta_serviceinit.return_value


@patch('paasta_tools.paasta_cli.utils._run', autospec=True)
def test_run_paasta_serviceinit_scaling(mock_run):
    mock_run.return_value = ('unused', 'fake_output')
    expected_command = 'ssh -A -n fake_master sudo paasta_serviceinit -v fake_service.fake_instance status --delta 1'

    actual = utils.run_paasta_serviceinit(
        'status',
        'fake_master',
        'fake_service',
        'fake_instance',
        'fake_cluster',
        verbose=True,
        delta=1,
    )
    mock_run.assert_called_once_with(expected_command, timeout=mock.ANY)
    assert actual == mock_run.return_value[1]


@patch('paasta_tools.paasta_cli.utils.calculate_remote_masters', autospec=True)
@patch('paasta_tools.paasta_cli.utils.find_connectable_master', autospec=True)
@patch('paasta_tools.paasta_cli.utils.check_ssh_and_sudo_on_master', autospec=True)
@patch('paasta_tools.paasta_cli.utils.run_paasta_serviceinit', autospec=True)
def test_execute_paasta_serviceinit_on_remote_no_connectable_master(
    mock_run_paasta_serviceinit,
    mock_check_ssh_and_sudo_on_master,
    mock_find_connectable_master,
    mock_calculate_remote_masters,
):
    cluster = 'fake_cluster_name'
    service = 'fake_service'
    instancename = 'fake_instance'
    mock_find_connectable_master.return_value = (None, "fake_err_msg")
    mock_calculate_remote_masters.return_value = (['fake_master'], None)

    actual = utils.execute_paasta_serviceinit_on_remote_master('status', cluster, service, instancename)
    assert mock_check_ssh_and_sudo_on_master.call_count == 0
    assert 'ERROR: could not find connectable master in cluster %s' % cluster in actual
    assert "fake_err_msg" in actual


@patch('paasta_tools.paasta_cli.utils.calculate_remote_masters', autospec=True)
@patch('paasta_tools.paasta_cli.utils.find_connectable_master', autospec=True)
@patch('paasta_tools.paasta_cli.utils.run_paasta_metastatus', autospec=True)
def test_execute_paasta_metastatus_on_remote_master(
    mock_run_paasta_metastatus,
    mock_find_connectable_master,
    mock_calculate_remote_masters,
):
    cluster = 'fake_cluster_name'
    remote_masters = (
        'fake_master1',
        'fake_master2',
        'fake_master3',
    )
    mock_calculate_remote_masters.return_value = (remote_masters, None)
    mock_find_connectable_master.return_value = ('fake_connectable_master', None)

    actual = utils.execute_paasta_metastatus_on_remote_master(cluster)
    mock_calculate_remote_masters.assert_called_once_with(cluster)
    mock_find_connectable_master.assert_called_once_with(remote_masters)
    mock_run_paasta_metastatus.assert_called_once_with('fake_connectable_master', False)
    assert actual == mock_run_paasta_metastatus.return_value


@patch('paasta_tools.paasta_cli.utils.calculate_remote_masters', autospec=True)
@patch('paasta_tools.paasta_cli.utils.find_connectable_master', autospec=True)
@patch('paasta_tools.paasta_cli.utils.check_ssh_and_sudo_on_master', autospec=True)
@patch('paasta_tools.paasta_cli.utils.run_paasta_metastatus', autospec=True)
def test_execute_paasta_metastatus_on_remote_no_connectable_master(
    mock_run_paasta_metastatus,
    mock_check_ssh_and_sudo_on_master,
    mock_find_connectable_master,
    mock_calculate_remote_masters,
):
    cluster = 'fake_cluster_name'
    mock_find_connectable_master.return_value = (None, "fake_err_msg")
    mock_calculate_remote_masters.return_value = (['fake_master'], None)

    actual = utils.execute_paasta_metastatus_on_remote_master(cluster)
    assert mock_check_ssh_and_sudo_on_master.call_count == 0
    assert 'ERROR: could not find connectable master in cluster %s' % cluster in actual
    assert "fake_err_msg" in actual


@patch('paasta_tools.paasta_cli.utils.list_all_instances_for_service')
@patch('paasta_tools.paasta_cli.utils.list_services')
def test_list_service_instances(
    mock_list_services,
    mock_list_instances,
):
    mock_list_services.return_value = ['fake_service']
    mock_list_instances.return_value = ['canary', 'main']
    expected = ['fake_service.canary', 'fake_service.main']
    actual = utils.list_service_instances()
    assert actual == expected


@patch('paasta_tools.paasta_cli.utils.list_all_instances_for_service')
@patch('paasta_tools.paasta_cli.utils.list_services')
def test_list_paasta_services(
    mock_list_services,
    mock_list_instances,
):
    mock_list_services.return_value = ['fake_service']
    mock_list_instances.return_value = ['canary', 'main']
    expected = ['fake_service']
    actual = utils.list_paasta_services()
    assert actual == expected


@patch('paasta_tools.paasta_cli.utils.guess_service_name')
@patch('paasta_tools.paasta_cli.utils.validate_service_name')
@patch('paasta_tools.paasta_cli.utils.list_all_instances_for_service')
def test_list_instances_with_autodetect(
    mock_list_instance_for_service,
    mock_validate_service_name,
    mock_guess_service_name,
):
    expected = ['instance1', 'instance2', 'instance3']
    mock_guess_service_name.return_value = 'fake_service'
    mock_validate_service_name.return_value = None
    mock_list_instance_for_service.return_value = expected
    actual = utils.list_instances()
    assert actual == expected
    mock_validate_service_name.assert_called_once_with('fake_service')
    mock_list_instance_for_service.assert_called_once_with('fake_service')


@patch('paasta_tools.paasta_cli.utils.guess_service_name')
@patch('paasta_tools.paasta_cli.utils.validate_service_name')
@patch('paasta_tools.paasta_cli.utils.list_all_instances_for_service')
@patch('paasta_tools.paasta_cli.utils.list_services')
def test_list_instances_no_service(
    mock_list_services,
    mock_list_instance_for_service,
    mock_validate_service_name,
    mock_guess_service_name,
):
    expected = ['instance1', 'instance2', 'instance3']
    mock_guess_service_name.return_value = 'unused'
    mock_list_services.return_value = ['fake_service1']
    mock_validate_service_name.side_effect = utils.NoSuchService(None)
    mock_list_instance_for_service.return_value = expected
    actual = utils.list_instances()
    mock_validate_service_name.assert_called_once_with('unused')
    mock_list_instance_for_service.assert_called_once_with('fake_service1')
    assert actual == expected


def test_list_teams():
    fake_team_data = {
        'team_data': {
            'red_jaguars': {
                'pagerduty_api_key': 'aaaaaaaaaaaaaaaaaaaaaaaaaaaaaaaa',
                'pages_irc_channel': 'red_jaguars_pages',
                'notifications_irc_channel': 'red_jaguars_notifications',
                'notification_email': 'red_jaguars+alert@yelp.com',
                'project': 'REDJAGS'
            },
            'blue_barracudas': {
                'pagerduty_api_key': 'bbbbbbbbbbbbbbbbbbbbbbbbbbbbbbbb',
                'pages_irc_channel': 'blue_barracudas_pages',
            },
        }
    }
    expected = set([
        'red_jaguars',
        'blue_barracudas',
    ])
    with mock.patch(
        'paasta_tools.paasta_cli.utils._load_sensu_team_data',
        autospec=True,
        return_value=fake_team_data,
    ):
        actual = utils.list_teams()
    assert actual == expected


def test_lazy_choices_completer():
    completer = utils.lazy_choices_completer(lambda: ['1', '2', '3'])
    assert completer(prefix='') == ['1', '2', '3']


<<<<<<< HEAD
def test_guess_cluster_uses_provided_cluster():
    args = mock.MagicMock()
    args.cluster = 'fake_cluster'
    actual = utils.guess_cluster(service='fake_service', args=args)
    assert actual == 'fake_cluster'


@mock.patch('paasta_tools.paasta_cli.utils.get_default_cluster_for_service', autospec=True)
def test_guess_cluster_when_missing_cluster_exception(
    mock_get_default_cluster_for_service,
):
    mock_get_default_cluster_for_service.side_effect = NoConfigurationForServiceError()
    fake_service = 'fake_service'
    args = mock.MagicMock()
    args.service = fake_service
    args.instance = 'fake_instance'
    args.cluster = None
    with raises(SystemExit) as excinfo:
        utils.guess_cluster(
            service=fake_service,
            args=args,
        )
    assert excinfo.value.code == 2


def test_guess_instance_uses_provided_cluster():
    args = mock.MagicMock()
    args.instance = 'fake_instance1'
    actual = utils.guess_instance(service='fake_service', cluster=None, args=args)
    assert actual == 'fake_instance1'


@mock.patch('paasta_tools.paasta_cli.utils.list_all_instances_for_service', autospec=True)
def test_guess_instances_uses_main_if_available(
    mock_list_all_instances_for_service,
):
    mock_list_all_instances_for_service.return_value = ['a', 'b', 'main', 'c']
    args = mock.MagicMock()
    args.instance = None
    actual = utils.guess_instance(service='fake_service', cluster=None, args=args)
    assert actual == 'main'


@mock.patch('paasta_tools.paasta_cli.utils.list_all_instances_for_service', autospec=True)
def test_guess_instances_picks_something(
    mock_list_all_instances_for_service,
):
    mock_list_all_instances_for_service.return_value = ['a', 'b', 'c']
    args = mock.MagicMock()
    args.instance = None
    actual = utils.guess_instance(service='fake_service', cluster=None, args=args)
    assert actual in ['a', 'b', 'c']


@mock.patch('paasta_tools.paasta_cli.utils.list_all_instances_for_service', autospec=True)
def test_guess_instance_fails(
    mock_list_all_instances_for_service,
):
    mock_list_all_instances_for_service.side_effect = NoConfigurationForServiceError()
    fake_service = 'fake_service'
    args = mock.MagicMock()
    args.service = fake_service
    args.cluster = None
    with raises(SystemExit) as excinfo:
        utils.guess_cluster(
            service=fake_service,
            args=args,
        )
    assert excinfo.value.code == 2
=======
def test_modules_in_pkg():
    from paasta_tools.paasta_cli import cmds
    ret = tuple(utils.modules_in_pkg(cmds))
    assert '__init__' not in ret
    assert 'cook_image' in ret
    assert 'list_clusters' in ret
>>>>>>> d5f82f51
<|MERGE_RESOLUTION|>--- conflicted
+++ resolved
@@ -398,7 +398,6 @@
     assert completer(prefix='') == ['1', '2', '3']
 
 
-<<<<<<< HEAD
 def test_guess_cluster_uses_provided_cluster():
     args = mock.MagicMock()
     args.cluster = 'fake_cluster'
@@ -468,11 +467,11 @@
             args=args,
         )
     assert excinfo.value.code == 2
-=======
+
+
 def test_modules_in_pkg():
     from paasta_tools.paasta_cli import cmds
     ret = tuple(utils.modules_in_pkg(cmds))
     assert '__init__' not in ret
     assert 'cook_image' in ret
-    assert 'list_clusters' in ret
->>>>>>> d5f82f51
+    assert 'list_clusters' in ret