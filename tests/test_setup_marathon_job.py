--- conflicted
+++ resolved
@@ -391,30 +391,20 @@
     def test_setup_service_srv_complete_config_raises(self):
         fake_name = 'test_service'
         fake_instance = 'test_instance'
-<<<<<<< HEAD
         with mock.patch(
             'setup_marathon_job.marathon_tools.create_complete_config',
             side_effect=marathon_tools.NoDockerImageError
         ):
-            with raises(marathon_tools.NoDockerImageError):
-                status, output = setup_marathon_job.setup_service(
-                    fake_name,
-                    fake_instance,
-                    None,
-                    None,
-                    None
-                )
-                assert status == 1
-                expected = "Docker image for test_service.test_instance not in"
-                assert expected in output
-=======
-        with mock.patch('setup_marathon_job.marathon_tools.create_complete_config',
-                        side_effect=marathon_tools.NoDockerImageError):
-            status, output = setup_marathon_job.setup_service(fake_name, fake_instance, None,
-                                                              None, None)
+            status, output = setup_marathon_job.setup_service(
+                fake_name,
+                fake_instance,
+                None,
+                None,
+                None
+            )
             assert status == 1
-            assert "Docker image for test_service.test_instance not in" in output
->>>>>>> 5fb0d693
+            expected = "Docker image for test_service.test_instance not in"
+            assert expected in output
 
     def test_deploy_service_unknown_bounce(self):
         fake_bounce = 'WHEEEEEEEEEEEEEEEE'
