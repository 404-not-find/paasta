from __future__ import absolute_import
from __future__ import unicode_literals

import mock

from paasta_tools import long_running_service_tools
from paasta_tools import native_mesos_scheduler


def test_main():
    with mock.patch(
            'paasta_tools.native_mesos_scheduler.get_paasta_native_jobs_for_cluster',
            return_value=[('service1', 'instance1'), ('service2', 'instance2')], autospec=True
        ), mock.patch(
            'paasta_tools.native_mesos_scheduler.create_driver', autospec=True
    ), mock.patch(
            'paasta_tools.native_mesos_scheduler.sleep', autospec=True
    ), mock.patch(
            'paasta_tools.native_mesos_scheduler.load_system_paasta_config', autospec=True
    ), mock.patch(
            'paasta_tools.native_mesos_scheduler.compose_job_id', autospec=True
    ), mock.patch(
<<<<<<< HEAD
        'paasta_tools.native_mesos_scheduler.PaastaScheduler', autospec=True,
    ):
        native_mesos_scheduler.main(["--stay-alive-seconds=0"])


@pytest.fixture
def system_paasta_config():
    return utils.SystemPaastaConfig({
        "docker_registry": "fake",
        "volumes": [],
    }, "/fake/system/configs")


def make_fake_offer(cpu=50000, mem=50000, port_begin=31000, port_end=32000):
    offer = mock.Mock(
        resources=[
            mock.Mock(scalar=mock.Mock(value=cpu)),
            mock.Mock(scalar=mock.Mock(value=mem)),
            mock.Mock(ranges=mock.Mock(range=[mock.Mock(begin=port_begin, end=port_end)])),
        ],
        slave_id=mock.Mock(value="super big slave"),
    )

    offer.resources[0].name = "cpus"
    offer.resources[1].name = "mem"
    offer.resources[2].name = "ports"

    return offer


class TestPaastaScheduler(object):
    def test_start_upgrade_rollback_scaledown(self, system_paasta_config):
        service_name = "service_name"
        instance_name = "instance_name"
        cluster = "cluster"

        service_configs = []
        for force_bounce in range(2):
            service_configs.append(native_mesos_scheduler.PaastaNativeServiceConfig(
                service=service_name,
                instance=instance_name,
                cluster=cluster,
                config_dict={
                    "cpus": 0.1,
                    "mem": 50,
                    "instances": 3,
                    "cmd": 'sleep 50',
                    "drain_method": "test"
                },
                branch_dict={
                    'docker_image': 'busybox',
                    'desired_state': 'start',
                    'force_bounce': str(force_bounce),
                },
            ))

        scheduler = native_mesos_scheduler.PaastaScheduler(
            service_name=service_name,
            instance_name=instance_name,
            cluster=cluster,
            system_paasta_config=system_paasta_config,
            service_config=service_configs[0],
        )
        fake_driver = mock.Mock()

        # First, start up 3 old tasks
        old_tasks = scheduler.start_task(fake_driver, make_fake_offer())
        assert len(scheduler.tasks_with_flags) == 3
        # and mark the old tasks as up
        for task in old_tasks:
            scheduler.statusUpdate(fake_driver, mock.Mock(task_id=task.task_id, state=TASK_RUNNING))
        assert len(scheduler.drain_method.downed_task_ids) == 0

        # Now, change force_bounce
        scheduler.service_config = service_configs[1]

        # and start 3 more tasks
        new_tasks = scheduler.start_task(fake_driver, make_fake_offer())
        assert len(scheduler.tasks_with_flags) == 6
        # It should not drain anything yet, since the new tasks aren't up.
        scheduler.kill_tasks_if_necessary(fake_driver)
        assert len(scheduler.tasks_with_flags) == 6
        assert len(scheduler.drain_method.downed_task_ids) == 0

        # Now we mark the new tasks as up.
        for i, task in enumerate(new_tasks):
            scheduler.statusUpdate(fake_driver, mock.Mock(task_id=task.task_id, state=TASK_RUNNING))
            # As each of these new tasks come up, we should drain an old one.
            assert len(scheduler.drain_method.downed_task_ids) == i + 1

        # Now let's roll back and make sure it undrains the old ones and drains new.
        scheduler.service_config = service_configs[0]
        scheduler.kill_tasks_if_necessary(fake_driver)
        assert scheduler.drain_method.downed_task_ids == set([])
        scheduler.kill_tasks_if_necessary(fake_driver)
        assert scheduler.drain_method.downed_task_ids == set([t.task_id.value for t in new_tasks])

        # Once we drain the new tasks, it should kill them.
        assert fake_driver.killTask.call_count == 0

        # we issue duplicate kills for tasks until we get notified about TASK_KILLED, so we keep track of
        # the unique IDs of tasks being killed.
        killed_tasks = set()

        def killTask_side_effect(task_id):
            killed_tasks.add(task_id.value)

        fake_driver.killTask.side_effect = killTask_side_effect

        scheduler.drain_method.mark_arbitrary_task_as_safe_to_kill()
        scheduler.kill_tasks_if_necessary(fake_driver)
        assert len(killed_tasks) == 1
        scheduler.drain_method.mark_arbitrary_task_as_safe_to_kill()
        scheduler.kill_tasks_if_necessary(fake_driver)
        assert len(killed_tasks) == 2
        scheduler.drain_method.mark_arbitrary_task_as_safe_to_kill()
        scheduler.kill_tasks_if_necessary(fake_driver)
        assert scheduler.drain_method.safe_to_kill_task_ids == set([t.task_id.value for t in new_tasks])
        assert len(killed_tasks) == 3

        for task in new_tasks:
            fake_driver.killTask.assert_any_call(task.task_id)

        # Now tell the scheduler those tasks have died.
        for task in new_tasks:
            scheduler.statusUpdate(fake_driver, mock.Mock(task_id=task.task_id, state=TASK_KILLED))

        # Clean up the TestDrainMethod for the rest of this test.
        assert not list(scheduler.drain_method.downed_task_ids)

        # Now scale down old app
        scheduler.service_config.config_dict['instances'] = 2
        scheduler.kill_tasks_if_necessary(fake_driver)
        assert len(scheduler.drain_method.downed_task_ids) == 1

        # mark it as drained and let the scheduler kill it.
        scheduler.drain_method.mark_arbitrary_task_as_safe_to_kill()
        killed_tasks.clear()
        scheduler.kill_tasks_if_necessary(fake_driver)
        assert len(killed_tasks) == 1

    def test_start_task_chooses_port(self, system_paasta_config):
        service_name = "service_name"
        instance_name = "instance_name"
        cluster = "cluster"

        service_configs = []
        service_configs.append(native_mesos_scheduler.PaastaNativeServiceConfig(
            service=service_name,
            instance=instance_name,
            cluster=cluster,
            config_dict={
                "cpus": 0.1,
                "mem": 50,
                "instances": 1,
                "cmd": 'sleep 50',
                "drain_method": "test"
            },
            branch_dict={
                'docker_image': 'busybox',
                'desired_state': 'start',
                'force_bounce': '0',
            },
        ))

        scheduler = native_mesos_scheduler.PaastaScheduler(
            service_name=service_name,
            instance_name=instance_name,
            cluster=cluster,
            system_paasta_config=system_paasta_config,
            service_config=service_configs[0],
        )
        fake_driver = mock.Mock()

        fake_offer = make_fake_offer(port_begin=12345, port_end=12345)
        tasks = scheduler.start_task(fake_driver, fake_offer)

        assert len(tasks) == 1
        for resource in tasks[0].resources:
            if resource.name == "ports":
                assert resource.ranges.range[0].begin == 12345
                assert resource.ranges.range[0].end == 12345
                break
        else:
            raise AssertionError("never saw a ports resource")


class TestPaastaNativeServiceConfig(object):
    def test_base_task(self, system_paasta_config):
        service_name = "service_name"
        instance_name = "instance_name"
        cluster = "cluster"

        service_config = native_mesos_scheduler.PaastaNativeServiceConfig(
            service=service_name,
            instance=instance_name,
            cluster=cluster,
            config_dict={
                "cpus": 0.1,
                "mem": 50,
                "instances": 3,
                "cmd": 'sleep 50',
                "drain_method": "test",
                "extra_volumes": [{"containerPath": "/foo", "hostPath": "/bar", "mode": "RW"}]
            },
            branch_dict={
                'docker_image': 'busybox',
                'desired_state': 'start',
                'force_bounce': '0',
            },
        )

        task = service_config.base_task(system_paasta_config)

        assert task.container.type == mesos_pb2.ContainerInfo.DOCKER
        assert task.container.docker.image == "fake/busybox"
        parameters = [(p.key, p.value) for p in task.container.docker.parameters]
        assert parameters == [
            ("memory-swap", mock.ANY),
            ("cpu-period", mock.ANY),
            ("cpu-quota", mock.ANY),
        ]

        assert task.container.docker.network == mesos_pb2.ContainerInfo.DockerInfo.BRIDGE

        assert len(task.container.volumes) == 1
        assert task.container.volumes[0].mode == mesos_pb2.Volume.RW
        assert task.container.volumes[0].container_path == "/foo"
        assert task.container.volumes[0].host_path == "/bar"

        assert len(task.container.docker.port_mappings) == 1
        assert task.container.docker.port_mappings[0].container_port == 8888
        assert task.container.docker.port_mappings[0].host_port == 0
        assert task.container.docker.port_mappings[0].protocol == "tcp"

        assert task.command.value == "sleep 50"

        assert len(task.resources) == 3

        for resource in task.resources:
            if resource.name == "cpus":
                assert resource.scalar.value == 0.1
            elif resource.name == "mem":
                assert resource.scalar.value == 50
            elif resource.name == 'ports':
                pass
            else:
                raise AssertionError('Unreachable: {}'.format(resource.name))

        assert task.name.startswith("service_name.instance_name.gitbusybox.config")


@mock.patch('paasta_tools.mesos_tools.get_local_slave_state', autospec=True)
def test_paasta_native_services_running_here(mock_get_local_slave_state):
    id_1 = 'klingon.ships.detected.249qwiomelht4jioewglkemr.someuuid'
    id_2 = 'fire.photon.torpedos.jtgriemot5yhtwe94.someuuid'
    id_3 = 'dota.axe.cleave.482u9jyoi4wed.someuuid'
    id_4 = 'mesos.deployment.is.hard.someuuid'
    id_5 = 'how.to.fake.data.someuuid'
    ports_1 = '[111-111]'
    ports_2 = '[222-222]'
    ports_3 = '[333-333]'
    ports_4 = '[444-444]'
    ports_5 = '[555-555]'
    mock_get_local_slave_state.return_value = {
        'frameworks': [
            {
                'executors': [
                    {'id': id_1, 'resources': {'ports': ports_1},
                        'tasks': [{u'state': u'TASK_RUNNING'}]},
                    {'id': id_2, 'resources': {'ports': ports_2}, 'tasks': [{u'state': u'TASK_RUNNING'}]}
                ],
                'name': 'paasta_native service.instance-1111111'
            },
            {
                'executors': [
                    {'id': id_3, 'resources': {'ports': ports_3}, 'tasks': [{u'state': u'TASK_RUNNING'}]},
                    {'id': id_4, 'resources': {'ports': ports_4}, 'tasks': [{u'state': u'TASK_RUNNING'}]},
                ],
                'name': 'paasta_native service.instance-3145jgreoifd'
            },
            {
                'executors': [
                    {'id': id_5, 'resources': {'ports': ports_5}, 'tasks': [{u'state': u'TASK_STAGED'}]},
                ],
                'name': 'paasta_native service.instance-754rchoeurcho'
            },
            {
                'executors': [
                    {'id': 'bunk', 'resources': {'ports': '[65-65]'}, 'tasks': [{u'state': u'TASK_RUNNING'}]},
                ],
                'name': 'super_bunk'
            }
        ]
    }
    expected = [('klingon', 'ships', 111),
                ('fire', 'photon', 222),
                ('dota', 'axe', 333),
                ('mesos', 'deployment', 444)]
    actual = native_mesos_scheduler.paasta_native_services_running_here()
    mock_get_local_slave_state.assert_called_once_with(hostname=None)
    assert expected == actual


def test_get_paasta_native_services_running_here_for_nerve():
    cluster = 'edelweiss'
    soa_dir = 'the_sound_of_music'
    fake_marathon_services = [('no_test', 'left_behind', 1111),
                              ('no_docstrings', 'forever_abandoned', 2222)]
    registrations = [
        ['no_docstrings.dos'],
        ['no_test.uno']
    ]
    nerve_dicts = [long_running_service_tools.ServiceNamespaceConfig({'binary': 1, 'proxy_port': 6666}),
                   long_running_service_tools.ServiceNamespaceConfig({'clock': 0, 'proxy_port': 6666})]
    expected = [('no_test.uno', {'clock': 0, 'port': 1111, 'proxy_port': 6666}),
                ('no_docstrings.dos', {'binary': 1, 'port': 2222, 'proxy_port': 6666})]
    with mock.patch(
        'paasta_tools.native_mesos_scheduler.paasta_native_services_running_here',
        autospec=True,
        return_value=fake_marathon_services
    ) as pnsrh_patch, mock.patch(
        'paasta_tools.native_mesos_scheduler.read_all_registrations_for_service_instance',
        autospec=True,
        side_effect=lambda *args, **kwargs: registrations.pop()
    ) as get_namespace_patch, mock.patch(
        'paasta_tools.native_mesos_scheduler.load_service_namespace_config',
        autospec=True,
        side_effect=lambda *args, **kwargs: nerve_dicts.pop()
    ) as read_ns_config_patch:
        actual = native_mesos_scheduler.get_paasta_native_services_running_here_for_nerve(cluster, soa_dir)
        assert expected == actual
        pnsrh_patch.assert_called_once_with(hostname=None)
        get_namespace_patch.assert_any_call('no_test', 'left_behind', cluster, soa_dir)
        get_namespace_patch.assert_any_call('no_docstrings', 'forever_abandoned', cluster, soa_dir)
        assert get_namespace_patch.call_count == 2
        read_ns_config_patch.assert_any_call('no_test', 'uno', soa_dir)
        read_ns_config_patch.assert_any_call('no_docstrings', 'dos', soa_dir)
        assert read_ns_config_patch.call_count == 2


def test_get_paasta_native_services_running_here_for_nerve_multiple_namespaces():
    cluster = 'edelweiss'
    soa_dir = 'the_sound_of_music'
    fake_marathon_services = [('no_test', 'left_behind', 1111),
                              ('no_docstrings', 'forever_abandoned', 2222)]
    namespaces = [
        ['no_docstrings.quatro'],
        ['no_test.uno', 'no_test.dos', 'no_test.tres']
    ]
    nerve_dicts = {
        ('no_test', 'uno'): long_running_service_tools.ServiceNamespaceConfig({'proxy_port': 6666}),
        ('no_test', 'dos'): long_running_service_tools.ServiceNamespaceConfig({'proxy_port': 6667}),
        ('no_test', 'tres'): long_running_service_tools.ServiceNamespaceConfig({'proxy_port': 6668}),
        ('no_docstrings', 'quatro'): long_running_service_tools.ServiceNamespaceConfig({'proxy_port': 6669})
    }
    expected = [('no_test.uno', {'port': 1111, 'proxy_port': 6666}),
                ('no_test.dos', {'port': 1111, 'proxy_port': 6667}),
                ('no_test.tres', {'port': 1111, 'proxy_port': 6668}),
                ('no_docstrings.quatro', {'port': 2222, 'proxy_port': 6669})]
    with mock.patch(
        'paasta_tools.native_mesos_scheduler.paasta_native_services_running_here',
        autospec=True,
        return_value=fake_marathon_services
    ) as pnsrh_patch, mock.patch(
        'paasta_tools.native_mesos_scheduler.read_all_registrations_for_service_instance',
        autospec=True,
        side_effect=lambda *args, **kwargs: namespaces.pop()
    ) as get_namespace_patch, mock.patch(
        'paasta_tools.native_mesos_scheduler.load_service_namespace_config',
        autospec=True,
        side_effect=lambda service, namespace, soa_dir: nerve_dicts.pop((service, namespace))
    ) as read_ns_config_patch:
        actual = native_mesos_scheduler.get_paasta_native_services_running_here_for_nerve(cluster, soa_dir)
        assert expected == actual
        pnsrh_patch.assert_called_once_with(hostname=None)
        get_namespace_patch.assert_any_call('no_test', 'left_behind', cluster, soa_dir)
        get_namespace_patch.assert_any_call('no_docstrings', 'forever_abandoned', cluster, soa_dir)
        assert get_namespace_patch.call_count == 2
        read_ns_config_patch.assert_any_call('no_test', 'uno', soa_dir)
        read_ns_config_patch.assert_any_call('no_test', 'dos', soa_dir)
        read_ns_config_patch.assert_any_call('no_test', 'tres', soa_dir)
        read_ns_config_patch.assert_any_call('no_docstrings', 'quatro', soa_dir)
        assert read_ns_config_patch.call_count == 4


def test_get_paasta_native_services_running_here_for_nerve_when_not_in_smartstack():
    cluster = 'edelweiss'
    soa_dir = 'the_sound_of_music'
    fake_marathon_services = [('no_test', 'left_behind', 1111),
                              ('no_docstrings', 'forever_abandoned', 2222)]
    registrations = [
        ['no_docstrings.dos'],
        ['no_test.uno']
    ]
    nerve_dicts = [long_running_service_tools.ServiceNamespaceConfig({'binary': 1}),
                   long_running_service_tools.ServiceNamespaceConfig({'clock': 0, 'proxy_port': 6666})]
    expected = [('no_test.uno', {'clock': 0, 'port': 1111, 'proxy_port': 6666})]
    with mock.patch(
        'paasta_tools.native_mesos_scheduler.paasta_native_services_running_here',
        autospec=True,
        return_value=fake_marathon_services
    ) as pnsrh_patch, mock.patch(
        'paasta_tools.native_mesos_scheduler.read_all_registrations_for_service_instance',
        autospec=True,
        side_effect=lambda *args, **kwargs: registrations.pop()
    ) as get_namespace_patch, mock.patch(
        'paasta_tools.native_mesos_scheduler.load_service_namespace_config',
        autospec=True,
        side_effect=lambda *args, **kwargs: nerve_dicts.pop()
    ) as read_ns_config_patch:
        actual = native_mesos_scheduler.get_paasta_native_services_running_here_for_nerve(cluster, soa_dir)
        assert expected == actual
        pnsrh_patch.assert_called_once_with(hostname=None)
        get_namespace_patch.assert_any_call('no_test', 'left_behind', cluster, soa_dir)
        get_namespace_patch.assert_any_call('no_docstrings', 'forever_abandoned', cluster, soa_dir)
        assert get_namespace_patch.call_count == 2
        read_ns_config_patch.assert_any_call('no_test', 'uno', soa_dir)
        read_ns_config_patch.assert_any_call('no_docstrings', 'dos', soa_dir)
        assert read_ns_config_patch.call_count == 2


def test_get_paasta_native_services_running_here_for_nerve_when_get_cluster_raises_custom_exception():
    cluster = None
    soa_dir = 'the_sound_of_music'
    with mock.patch(
        'paasta_tools.native_mesos_scheduler.load_system_paasta_config',
        autospec=True,
    ) as load_system_paasta_config_patch, mock.patch(
        'paasta_tools.native_mesos_scheduler.paasta_native_services_running_here',
        autospec=True,
        return_value=[],
    ):
        load_system_paasta_config_patch.return_value.get_cluster \
            = mock.Mock(side_effect=native_mesos_scheduler.PaastaNotConfiguredError)
        actual = native_mesos_scheduler.get_paasta_native_services_running_here_for_nerve(cluster, soa_dir)
        assert actual == []


def test_get_paasta_native_services_running_here_for_nerve_when_paasta_not_configured():
    cluster = None
    soa_dir = 'the_sound_of_music'
    with mock.patch(
        'paasta_tools.native_mesos_scheduler.load_system_paasta_config',
        autospec=True,
    ) as load_system_paasta_config_patch, mock.patch(
        'paasta_tools.native_mesos_scheduler.paasta_native_services_running_here',
        autospec=True,
        return_value=[],
    ):
        load_system_paasta_config_patch.return_value.get_cluster \
            = mock.Mock(side_effect=native_mesos_scheduler.PaastaNotConfiguredError)
        actual = native_mesos_scheduler.get_paasta_native_services_running_here_for_nerve(cluster, soa_dir)
        assert actual == []


def test_get_paasta_native_services_running_here_for_nerve_when_get_cluster_raises_other_exception():
    cluster = None
    soa_dir = 'the_sound_of_music'
    with mock.patch(
        'paasta_tools.native_mesos_scheduler.load_system_paasta_config',
        autospec=True,
    ) as load_system_paasta_config_patch, mock.patch(
        'paasta_tools.native_mesos_scheduler.paasta_native_services_running_here',
        autospec=True,
        return_value=[],
    ):
        load_system_paasta_config_patch.return_value.get_cluster = mock.Mock(side_effect=Exception)
        with pytest.raises(Exception):
            native_mesos_scheduler.get_paasta_native_services_running_here_for_nerve(cluster, soa_dir)
=======
            'paasta_tools.native_mesos_scheduler.NativeScheduler', autospec=True):
        native_mesos_scheduler.main(["--stay-alive-seconds=0"])
>>>>>>> 6e173905
<|MERGE_RESOLUTION|>--- conflicted
+++ resolved
@@ -2,6 +2,7 @@
 from __future__ import unicode_literals
 
 import mock
+import pytest
 
 from paasta_tools import long_running_service_tools
 from paasta_tools import native_mesos_scheduler
@@ -11,7 +12,7 @@
     with mock.patch(
             'paasta_tools.native_mesos_scheduler.get_paasta_native_jobs_for_cluster',
             return_value=[('service1', 'instance1'), ('service2', 'instance2')], autospec=True
-        ), mock.patch(
+    ), mock.patch(
             'paasta_tools.native_mesos_scheduler.create_driver', autospec=True
     ), mock.patch(
             'paasta_tools.native_mesos_scheduler.sleep', autospec=True
@@ -20,257 +21,8 @@
     ), mock.patch(
             'paasta_tools.native_mesos_scheduler.compose_job_id', autospec=True
     ), mock.patch(
-<<<<<<< HEAD
-        'paasta_tools.native_mesos_scheduler.PaastaScheduler', autospec=True,
-    ):
+            'paasta_tools.native_mesos_scheduler.NativeScheduler', autospec=True):
         native_mesos_scheduler.main(["--stay-alive-seconds=0"])
-
-
-@pytest.fixture
-def system_paasta_config():
-    return utils.SystemPaastaConfig({
-        "docker_registry": "fake",
-        "volumes": [],
-    }, "/fake/system/configs")
-
-
-def make_fake_offer(cpu=50000, mem=50000, port_begin=31000, port_end=32000):
-    offer = mock.Mock(
-        resources=[
-            mock.Mock(scalar=mock.Mock(value=cpu)),
-            mock.Mock(scalar=mock.Mock(value=mem)),
-            mock.Mock(ranges=mock.Mock(range=[mock.Mock(begin=port_begin, end=port_end)])),
-        ],
-        slave_id=mock.Mock(value="super big slave"),
-    )
-
-    offer.resources[0].name = "cpus"
-    offer.resources[1].name = "mem"
-    offer.resources[2].name = "ports"
-
-    return offer
-
-
-class TestPaastaScheduler(object):
-    def test_start_upgrade_rollback_scaledown(self, system_paasta_config):
-        service_name = "service_name"
-        instance_name = "instance_name"
-        cluster = "cluster"
-
-        service_configs = []
-        for force_bounce in range(2):
-            service_configs.append(native_mesos_scheduler.PaastaNativeServiceConfig(
-                service=service_name,
-                instance=instance_name,
-                cluster=cluster,
-                config_dict={
-                    "cpus": 0.1,
-                    "mem": 50,
-                    "instances": 3,
-                    "cmd": 'sleep 50',
-                    "drain_method": "test"
-                },
-                branch_dict={
-                    'docker_image': 'busybox',
-                    'desired_state': 'start',
-                    'force_bounce': str(force_bounce),
-                },
-            ))
-
-        scheduler = native_mesos_scheduler.PaastaScheduler(
-            service_name=service_name,
-            instance_name=instance_name,
-            cluster=cluster,
-            system_paasta_config=system_paasta_config,
-            service_config=service_configs[0],
-        )
-        fake_driver = mock.Mock()
-
-        # First, start up 3 old tasks
-        old_tasks = scheduler.start_task(fake_driver, make_fake_offer())
-        assert len(scheduler.tasks_with_flags) == 3
-        # and mark the old tasks as up
-        for task in old_tasks:
-            scheduler.statusUpdate(fake_driver, mock.Mock(task_id=task.task_id, state=TASK_RUNNING))
-        assert len(scheduler.drain_method.downed_task_ids) == 0
-
-        # Now, change force_bounce
-        scheduler.service_config = service_configs[1]
-
-        # and start 3 more tasks
-        new_tasks = scheduler.start_task(fake_driver, make_fake_offer())
-        assert len(scheduler.tasks_with_flags) == 6
-        # It should not drain anything yet, since the new tasks aren't up.
-        scheduler.kill_tasks_if_necessary(fake_driver)
-        assert len(scheduler.tasks_with_flags) == 6
-        assert len(scheduler.drain_method.downed_task_ids) == 0
-
-        # Now we mark the new tasks as up.
-        for i, task in enumerate(new_tasks):
-            scheduler.statusUpdate(fake_driver, mock.Mock(task_id=task.task_id, state=TASK_RUNNING))
-            # As each of these new tasks come up, we should drain an old one.
-            assert len(scheduler.drain_method.downed_task_ids) == i + 1
-
-        # Now let's roll back and make sure it undrains the old ones and drains new.
-        scheduler.service_config = service_configs[0]
-        scheduler.kill_tasks_if_necessary(fake_driver)
-        assert scheduler.drain_method.downed_task_ids == set([])
-        scheduler.kill_tasks_if_necessary(fake_driver)
-        assert scheduler.drain_method.downed_task_ids == set([t.task_id.value for t in new_tasks])
-
-        # Once we drain the new tasks, it should kill them.
-        assert fake_driver.killTask.call_count == 0
-
-        # we issue duplicate kills for tasks until we get notified about TASK_KILLED, so we keep track of
-        # the unique IDs of tasks being killed.
-        killed_tasks = set()
-
-        def killTask_side_effect(task_id):
-            killed_tasks.add(task_id.value)
-
-        fake_driver.killTask.side_effect = killTask_side_effect
-
-        scheduler.drain_method.mark_arbitrary_task_as_safe_to_kill()
-        scheduler.kill_tasks_if_necessary(fake_driver)
-        assert len(killed_tasks) == 1
-        scheduler.drain_method.mark_arbitrary_task_as_safe_to_kill()
-        scheduler.kill_tasks_if_necessary(fake_driver)
-        assert len(killed_tasks) == 2
-        scheduler.drain_method.mark_arbitrary_task_as_safe_to_kill()
-        scheduler.kill_tasks_if_necessary(fake_driver)
-        assert scheduler.drain_method.safe_to_kill_task_ids == set([t.task_id.value for t in new_tasks])
-        assert len(killed_tasks) == 3
-
-        for task in new_tasks:
-            fake_driver.killTask.assert_any_call(task.task_id)
-
-        # Now tell the scheduler those tasks have died.
-        for task in new_tasks:
-            scheduler.statusUpdate(fake_driver, mock.Mock(task_id=task.task_id, state=TASK_KILLED))
-
-        # Clean up the TestDrainMethod for the rest of this test.
-        assert not list(scheduler.drain_method.downed_task_ids)
-
-        # Now scale down old app
-        scheduler.service_config.config_dict['instances'] = 2
-        scheduler.kill_tasks_if_necessary(fake_driver)
-        assert len(scheduler.drain_method.downed_task_ids) == 1
-
-        # mark it as drained and let the scheduler kill it.
-        scheduler.drain_method.mark_arbitrary_task_as_safe_to_kill()
-        killed_tasks.clear()
-        scheduler.kill_tasks_if_necessary(fake_driver)
-        assert len(killed_tasks) == 1
-
-    def test_start_task_chooses_port(self, system_paasta_config):
-        service_name = "service_name"
-        instance_name = "instance_name"
-        cluster = "cluster"
-
-        service_configs = []
-        service_configs.append(native_mesos_scheduler.PaastaNativeServiceConfig(
-            service=service_name,
-            instance=instance_name,
-            cluster=cluster,
-            config_dict={
-                "cpus": 0.1,
-                "mem": 50,
-                "instances": 1,
-                "cmd": 'sleep 50',
-                "drain_method": "test"
-            },
-            branch_dict={
-                'docker_image': 'busybox',
-                'desired_state': 'start',
-                'force_bounce': '0',
-            },
-        ))
-
-        scheduler = native_mesos_scheduler.PaastaScheduler(
-            service_name=service_name,
-            instance_name=instance_name,
-            cluster=cluster,
-            system_paasta_config=system_paasta_config,
-            service_config=service_configs[0],
-        )
-        fake_driver = mock.Mock()
-
-        fake_offer = make_fake_offer(port_begin=12345, port_end=12345)
-        tasks = scheduler.start_task(fake_driver, fake_offer)
-
-        assert len(tasks) == 1
-        for resource in tasks[0].resources:
-            if resource.name == "ports":
-                assert resource.ranges.range[0].begin == 12345
-                assert resource.ranges.range[0].end == 12345
-                break
-        else:
-            raise AssertionError("never saw a ports resource")
-
-
-class TestPaastaNativeServiceConfig(object):
-    def test_base_task(self, system_paasta_config):
-        service_name = "service_name"
-        instance_name = "instance_name"
-        cluster = "cluster"
-
-        service_config = native_mesos_scheduler.PaastaNativeServiceConfig(
-            service=service_name,
-            instance=instance_name,
-            cluster=cluster,
-            config_dict={
-                "cpus": 0.1,
-                "mem": 50,
-                "instances": 3,
-                "cmd": 'sleep 50',
-                "drain_method": "test",
-                "extra_volumes": [{"containerPath": "/foo", "hostPath": "/bar", "mode": "RW"}]
-            },
-            branch_dict={
-                'docker_image': 'busybox',
-                'desired_state': 'start',
-                'force_bounce': '0',
-            },
-        )
-
-        task = service_config.base_task(system_paasta_config)
-
-        assert task.container.type == mesos_pb2.ContainerInfo.DOCKER
-        assert task.container.docker.image == "fake/busybox"
-        parameters = [(p.key, p.value) for p in task.container.docker.parameters]
-        assert parameters == [
-            ("memory-swap", mock.ANY),
-            ("cpu-period", mock.ANY),
-            ("cpu-quota", mock.ANY),
-        ]
-
-        assert task.container.docker.network == mesos_pb2.ContainerInfo.DockerInfo.BRIDGE
-
-        assert len(task.container.volumes) == 1
-        assert task.container.volumes[0].mode == mesos_pb2.Volume.RW
-        assert task.container.volumes[0].container_path == "/foo"
-        assert task.container.volumes[0].host_path == "/bar"
-
-        assert len(task.container.docker.port_mappings) == 1
-        assert task.container.docker.port_mappings[0].container_port == 8888
-        assert task.container.docker.port_mappings[0].host_port == 0
-        assert task.container.docker.port_mappings[0].protocol == "tcp"
-
-        assert task.command.value == "sleep 50"
-
-        assert len(task.resources) == 3
-
-        for resource in task.resources:
-            if resource.name == "cpus":
-                assert resource.scalar.value == 0.1
-            elif resource.name == "mem":
-                assert resource.scalar.value == 50
-            elif resource.name == 'ports':
-                pass
-            else:
-                raise AssertionError('Unreachable: {}'.format(resource.name))
-
-        assert task.name.startswith("service_name.instance_name.gitbusybox.config")
 
 
 @mock.patch('paasta_tools.mesos_tools.get_local_slave_state', autospec=True)
@@ -290,27 +42,27 @@
             {
                 'executors': [
                     {'id': id_1, 'resources': {'ports': ports_1},
-                        'tasks': [{u'state': u'TASK_RUNNING'}]},
-                    {'id': id_2, 'resources': {'ports': ports_2}, 'tasks': [{u'state': u'TASK_RUNNING'}]}
+                        'tasks': [{'state': 'TASK_RUNNING'}]},
+                    {'id': id_2, 'resources': {'ports': ports_2}, 'tasks': [{'state': 'TASK_RUNNING'}]}
                 ],
                 'name': 'paasta_native service.instance-1111111'
             },
             {
                 'executors': [
-                    {'id': id_3, 'resources': {'ports': ports_3}, 'tasks': [{u'state': u'TASK_RUNNING'}]},
-                    {'id': id_4, 'resources': {'ports': ports_4}, 'tasks': [{u'state': u'TASK_RUNNING'}]},
+                    {'id': id_3, 'resources': {'ports': ports_3}, 'tasks': [{'state': 'TASK_RUNNING'}]},
+                    {'id': id_4, 'resources': {'ports': ports_4}, 'tasks': [{'state': 'TASK_RUNNING'}]},
                 ],
                 'name': 'paasta_native service.instance-3145jgreoifd'
             },
             {
                 'executors': [
-                    {'id': id_5, 'resources': {'ports': ports_5}, 'tasks': [{u'state': u'TASK_STAGED'}]},
+                    {'id': id_5, 'resources': {'ports': ports_5}, 'tasks': [{'state': 'TASK_STAGED'}]},
                 ],
                 'name': 'paasta_native service.instance-754rchoeurcho'
             },
             {
                 'executors': [
-                    {'id': 'bunk', 'resources': {'ports': '[65-65]'}, 'tasks': [{u'state': u'TASK_RUNNING'}]},
+                    {'id': 'bunk', 'resources': {'ports': '[65-65]'}, 'tasks': [{'state': 'TASK_RUNNING'}]},
                 ],
                 'name': 'super_bunk'
             }
@@ -490,8 +242,4 @@
     ):
         load_system_paasta_config_patch.return_value.get_cluster = mock.Mock(side_effect=Exception)
         with pytest.raises(Exception):
-            native_mesos_scheduler.get_paasta_native_services_running_here_for_nerve(cluster, soa_dir)
-=======
-            'paasta_tools.native_mesos_scheduler.NativeScheduler', autospec=True):
-        native_mesos_scheduler.main(["--stay-alive-seconds=0"])
->>>>>>> 6e173905
+            native_mesos_scheduler.get_paasta_native_services_running_here_for_nerve(cluster, soa_dir)