from __future__ import absolute_import
from __future__ import unicode_literals

import logging
<<<<<<< HEAD
=======
import os
>>>>>>> 54c82c1f
import threading

import mesos.native
from mesos.interface import mesos_pb2

from task_processing.interfaces.task_executor import TaskExecutor
from task_processing.plugins.mesos.execution_framework import ExecutionFramework
from task_processing.plugins.mesos.translator import mesos_status_to_event
FORMAT = '%(asctime)s - %(name)s - %(levelname)s - %(funcName)s - %(message)s'
LEVEL = logging.DEBUG
logging.basicConfig(format=FORMAT, level=LEVEL)
log = logging.getLogger(__name__)


class MesosExecutor(TaskExecutor):
    def __init__(self,
                 authentication_principal='taskproc',
                 credential_secret_file=None,
                 mesos_address='127.0.0.1:5050',
                 translator=mesos_status_to_event):
        """
        Constructs the instance of a task execution, encapsulating all state
        required to run, monitor and stop the job.

        :param dict credentials: Mesos principal and secret.
        """

        self.logger = logging.getLogger(__name__)

        credential = mesos_pb2.Credential()
        credential.principal = authentication_principal
        if credential_secret_file:
            if not os.path.exists(credential_secret_file):
                self.logger.fatal("credential secret file does not exist")
            else:
                with open(credential_secret_file) as f:
                    credential.secret = f.read().strip()

        self.execution_framework = ExecutionFramework(
            name="test",
            staging_timeout=10,
            translator=translator,
        )

        # TODO: Get mesos master ips from smartstack
        self.driver = mesos.native.MesosSchedulerDriver(
            self.execution_framework,
            self.execution_framework.framework_info,
            mesos_address,
            False,
            credential
        )

        # start driver thread immediately
        self.driver_thread = threading.Thread(target=self.driver.run, args=())
        self.driver_thread.daemon = True
        self.driver_thread.start()

    def run(self, task_config):
        self.execution_framework.enqueue(task_config)

    def kill(self, task_id):
        print("Killing")

    def stop(self):
        self.execution_framework.stop()
        log.debug("stopped the framework")
        self.driver.stop()
        log.debug("asked driver to stop")
        self.driver.join()
        log.debug("stopped the driver")

    def get_event_queue(self):
        return self.execution_framework.queue<|MERGE_RESOLUTION|>--- conflicted
+++ resolved
@@ -2,10 +2,7 @@
 from __future__ import unicode_literals
 
 import logging
-<<<<<<< HEAD
-=======
 import os
->>>>>>> 54c82c1f
 import threading
 
 import mesos.native
