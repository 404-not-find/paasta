--- conflicted
+++ resolved
@@ -32,11 +32,7 @@
 import isodate
 import pytz
 import ujson as json
-<<<<<<< HEAD
 from dateutil import tz
-from six.moves.queue import Empty
-=======
->>>>>>> 9e1dea4b
 
 from paasta_tools.utils import paasta_print
 
