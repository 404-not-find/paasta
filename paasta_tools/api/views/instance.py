#!/usr/bin/env python
# Copyright 2015-2016 Yelp Inc.
#
# Licensed under the Apache License, Version 2.0 (the "License");
# you may not use this file except in compliance with the License.
# You may obtain a copy of the License at
#
#     http://www.apache.org/licenses/LICENSE-2.0
#
# Unless required by applicable law or agreed to in writing, software
# distributed under the License is distributed on an "AS IS" BASIS,
# WITHOUT WARRANTIES OR CONDITIONS OF ANY KIND, either express or implied.
# See the License for the specific language governing permissions and
# limitations under the License.
"""
PaaSTA service instance status/start/stop etc.
"""
import asyncio
import datetime
import logging
import re
import traceback
from typing import Any
from typing import Dict
from typing import List
from typing import Mapping
from typing import MutableMapping
from typing import Optional
from typing import Sequence
from typing import Tuple

import a_sync
import isodate
from kubernetes.client import V1Pod
from kubernetes.client.rest import ApiException
from marathon import MarathonClient
from marathon.models.app import MarathonApp
from marathon.models.app import MarathonTask
from pyramid.response import Response
from pyramid.view import view_config
from requests.exceptions import ReadTimeout

import paasta_tools.mesos.exceptions as mesos_exceptions
from paasta_tools import chronos_serviceinit
from paasta_tools import chronos_tools
from paasta_tools import flink_tools
from paasta_tools import kubernetes_tools
from paasta_tools import marathon_tools
from paasta_tools import paasta_remote_run
from paasta_tools import tron_tools
from paasta_tools.api import settings
from paasta_tools.api.views.exception import ApiFailure
from paasta_tools.autoscaling.autoscaling_service_lib import get_autoscaling_info
from paasta_tools.cli.cmds.status import get_actual_deployments
from paasta_tools.flink_tools import set_flink_desired_state
from paasta_tools.kubernetes_tools import KubeClient
from paasta_tools.long_running_service_tools import ServiceNamespaceConfig
from paasta_tools.marathon_serviceinit import get_marathon_dashboard_links
from paasta_tools.marathon_serviceinit import get_short_task_id
from paasta_tools.mesos.task import Task
from paasta_tools.mesos_tools import (
    get_cached_list_of_not_running_tasks_from_frameworks,
)
from paasta_tools.mesos_tools import get_cached_list_of_running_tasks_from_frameworks
from paasta_tools.mesos_tools import get_cpu_shares
from paasta_tools.mesos_tools import get_first_status_timestamp
from paasta_tools.mesos_tools import get_mesos_slaves_grouped_by_attribute
from paasta_tools.mesos_tools import get_short_hostname_from_task
from paasta_tools.mesos_tools import get_slaves
from paasta_tools.mesos_tools import get_tail_lines_for_mesos_task
from paasta_tools.mesos_tools import get_task
from paasta_tools.mesos_tools import get_tasks_from_app_id
from paasta_tools.mesos_tools import results_or_unknown
from paasta_tools.mesos_tools import select_tasks_by_id
from paasta_tools.mesos_tools import TaskNotFound
from paasta_tools.paasta_serviceinit import get_deployment_version
from paasta_tools.smartstack_tools import backend_is_up
from paasta_tools.smartstack_tools import get_backends
from paasta_tools.smartstack_tools import HaproxyBackend
from paasta_tools.smartstack_tools import match_backends_and_tasks
from paasta_tools.utils import calculate_tail_lines
from paasta_tools.utils import NoConfigurationForServiceError
from paasta_tools.utils import NoDockerImageError
from paasta_tools.utils import TimeoutError
from paasta_tools.utils import validate_service_instance

log = logging.getLogger(__name__)


def chronos_instance_status(
    service: str, instance: str, verbose: int
) -> Dict[str, Any]:
    chronos_config = chronos_tools.load_chronos_config()
    client = chronos_tools.get_chronos_client(chronos_config)
    return {
        "output": chronos_serviceinit.status_chronos_jobs(
            client, service, instance, settings.cluster, settings.soa_dir, verbose
        )
    }


def tron_instance_status(
    instance_status: Mapping[str, Any], service: str, instance: str, verbose: int
) -> Mapping[str, Any]:
    status: Dict[str, Any] = {}
    client = tron_tools.get_tron_client()
    short_job, action = instance.split(".")
    job = f"{service}.{short_job}"

    job_content = client.get_job_content(job=job)
    latest_run_id = client.get_latest_job_run_id(job_content=job_content)
    action_run = client.get_action_run(job=job, action=action, run_id=latest_run_id)

    # job info
    status["job_name"] = short_job
    status["job_status"] = job_content["status"]
    status["job_schedule"] = "{} {}".format(
        job_content["scheduler"]["type"], job_content["scheduler"]["value"]
    )
    status["job_url"] = (
        tron_tools.get_tron_dashboard_for_cluster(settings.cluster) + f"#job/{job}"
    )

    if action:
        status["action_name"] = action
    if action_run["state"]:
        status["action_state"] = action_run["state"]
    if action_run["start_time"]:
        status["action_start_time"] = action_run["start_time"]
    if action_run["raw_command"]:
        status["action_raw_command"] = action_run["raw_command"]
    if action_run["stdout"]:
        status["action_stdout"] = "\n".join(action_run["stdout"])
    if action_run["stderr"]:
        status["action_stderr"] = "\n".join(action_run["stderr"])
    if action_run["command"]:
        status["action_command"] = action_run["command"]

    return status


def adhoc_instance_status(
    instance_status: Mapping[str, Any], service: str, instance: str, verbose: int
) -> List[Dict[str, Any]]:
    status = []
    filtered = paasta_remote_run.remote_run_filter_frameworks(service, instance)
    filtered.sort(key=lambda x: x.name)
    for f in filtered:
        launch_time, run_id = re.match(
            r"paasta-remote [^\s]+ (\w+) (\w+)", f.name
        ).groups()
        status.append(
            {"launch_time": launch_time, "run_id": run_id, "framework_id": f.id}
        )
    return status


def flink_instance_status(
    instance_status: Mapping[str, Any], service: str, instance: str, verbose: int
) -> Optional[Mapping[str, Any]]:
    status: Optional[Mapping[str, Any]] = None
    client = settings.kubernetes_client
    if client is not None:
        status = flink_tools.get_flink_status(
            kube_client=client, service=service, instance=instance
        )
    return status


def flink_instance_metadata(
    instance_status: Mapping[str, Any], service: str, instance: str, verbose: int
) -> Optional[Mapping[str, Any]]:
    metadata: Optional[Mapping[str, Any]] = None
    client = settings.kubernetes_client
    if client is not None:
        metadata = flink_tools.get_flink_metadata(
            kube_client=client, service=service, instance=instance
        )
    return metadata


def kubernetes_instance_status(
    instance_status: Mapping[str, Any], service: str, instance: str, verbose: int
) -> Mapping[str, Any]:
    kstatus: Dict[str, Any] = {}
    job_config = kubernetes_tools.load_kubernetes_service_config(
        service, instance, settings.cluster, soa_dir=settings.soa_dir
    )
    client = settings.kubernetes_client
    if client is not None:
        # bouncing status can be inferred from app_count, ref get_bouncing_status
        pod_list = kubernetes_tools.pods_for_service_instance(
            job_config.service, job_config.instance, client
        )
        active_shas = kubernetes_tools.get_active_shas_for_service(pod_list)
        kstatus["app_count"] = max(
            len(active_shas["config_sha"]), len(active_shas["git_sha"])
        )
        kstatus["desired_state"] = job_config.get_desired_state()
        kstatus["bounce_method"] = kubernetes_tools.KUBE_DEPLOY_STATEGY_REVMAP[
            job_config.get_bounce_method()
        ]
        kubernetes_job_status(
            kstatus=kstatus,
            client=client,
            job_config=job_config,
            verbose=verbose,
            pod_list=pod_list,
        )
    return kstatus


def kubernetes_job_status(
    kstatus: MutableMapping[str, Any],
    client: kubernetes_tools.KubeClient,
    job_config: kubernetes_tools.KubernetesDeploymentConfig,
    pod_list: Sequence[V1Pod],
    verbose: int,
) -> None:
    app_id = job_config.get_sanitised_deployment_name()
    kstatus["app_id"] = app_id
    kstatus["pods"] = []
    if verbose > 0:
        for pod in pod_list:
            kstatus["pods"].append(
                {
                    "name": pod.metadata.name,
                    "host": pod.spec.node_name,
                    "deployed_timestamp": pod.metadata.creation_timestamp.timestamp(),
                    "phase": pod.status.phase,
                }
            )

    kstatus["expected_instance_count"] = job_config.get_instances()

    app = kubernetes_tools.get_kubernetes_app_by_name(app_id, client)
    deploy_status = kubernetes_tools.get_kubernetes_app_deploy_status(
        client, app, job_config.get_instances()
    )
    kstatus["deploy_status"] = kubernetes_tools.KubernetesDeployStatus.tostring(
        deploy_status
    )
    kstatus["running_instance_count"] = (
        app.status.ready_replicas if app.status.ready_replicas else 0
    )
    kstatus["create_timestamp"] = app.metadata.creation_timestamp.timestamp()
    kstatus["namespace"] = app.metadata.namespace


def marathon_instance_status(
    instance_status: Mapping[str, Any],
    service: str,
    instance: str,
    verbose: int,
    omit_smartstack: bool,
    omit_mesos: bool,
) -> Mapping[str, Any]:
    mstatus: Dict[str, Any] = {}

    job_config = marathon_tools.load_marathon_service_config(
        service, instance, settings.cluster, soa_dir=settings.soa_dir
    )
    marathon_apps_with_clients = marathon_tools.get_marathon_apps_with_clients(
        clients=settings.marathon_clients.get_all_clients_for_service(job_config),
        embed_tasks=True,
        service_name=service,
    )
    matching_apps_with_clients = marathon_tools.get_matching_apps_with_clients(
        service, instance, marathon_apps_with_clients
    )

    mstatus.update(
        marathon_job_status(
            service, instance, job_config, matching_apps_with_clients, verbose
        )
    )

    if not omit_smartstack:
        service_namespace_config = marathon_tools.load_service_namespace_config(
            service=service,
            namespace=job_config.get_nerve_namespace(),
            soa_dir=settings.soa_dir,
        )
        if "proxy_port" in service_namespace_config:
            tasks = [
                task for app, _ in matching_apps_with_clients for task in app.tasks
            ]

            mstatus["smartstack"] = marathon_smartstack_status(
                service,
                instance,
                job_config,
                service_namespace_config,
                tasks,
                should_return_individual_backends=verbose > 0,
            )

    if not omit_mesos:
        mstatus["mesos"] = marathon_mesos_status(service, instance, verbose)

    return mstatus


def marathon_job_status(
    service: str,
    instance: str,
    job_config: marathon_tools.MarathonServiceConfig,
    marathon_apps_with_clients: List[Tuple[MarathonApp, MarathonClient]],
    verbose: int,
) -> MutableMapping[str, Any]:
    job_status_fields: MutableMapping[str, Any] = {
        "app_statuses": [],
        "app_count": len(marathon_apps_with_clients),
        "desired_state": job_config.get_desired_state(),
        "bounce_method": job_config.get_bounce_method(),
        "expected_instance_count": job_config.get_instances(),
    }

    try:
        desired_app_id = job_config.format_marathon_app_dict()["id"]
    except NoDockerImageError:
        error_msg = "Docker image is not in deployments.json."
        job_status_fields["error_message"] = error_msg
        return job_status_fields

    job_status_fields["desired_app_id"] = desired_app_id

    deploy_status_for_desired_app = None
    dashboard_links = get_marathon_dashboard_links(
        settings.marathon_clients, settings.system_paasta_config
    )
    tasks_running = 0
    for app, marathon_client in marathon_apps_with_clients:
        deploy_status = marathon_tools.get_marathon_app_deploy_status(
            marathon_client, app
        )

        app_status = marathon_app_status(
            app,
            marathon_client,
            dashboard_links.get(marathon_client) if dashboard_links else None,
            deploy_status,
            list_tasks=verbose > 0,
        )
        job_status_fields["app_statuses"].append(app_status)

        if app.id.lstrip("/") == desired_app_id.lstrip("/"):
            deploy_status_for_desired_app = marathon_tools.MarathonDeployStatus.tostring(
                deploy_status
            )
        tasks_running += app.tasks_running

    job_status_fields["deploy_status"] = (
        deploy_status_for_desired_app or "Waiting for bounce"
    )
    job_status_fields["running_instance_count"] = tasks_running

    if verbose > 0:
        autoscaling_info = get_autoscaling_info(marathon_apps_with_clients, job_config)
        if autoscaling_info is not None:
            autoscaling_info_dict = autoscaling_info._asdict()

            for field in ("current_utilization", "target_instances"):
                if autoscaling_info_dict[field] is None:
                    del autoscaling_info_dict[field]

            job_status_fields["autoscaling_info"] = autoscaling_info_dict

    return job_status_fields


def marathon_app_status(
    app: MarathonApp,
    marathon_client: MarathonClient,
    dashboard_link: Optional[str],
    deploy_status: int,
    list_tasks: bool = False,
) -> MutableMapping[str, Any]:
    app_status = {
        "tasks_running": app.tasks_running,
        "tasks_healthy": app.tasks_healthy,
        "tasks_staged": app.tasks_staged,
        "tasks_total": app.instances,
        "create_timestamp": isodate.parse_datetime(app.version).timestamp(),
        "deploy_status": marathon_tools.MarathonDeployStatus.tostring(deploy_status),
    }

    app_queue = marathon_tools.get_app_queue(marathon_client, app.id)
    if deploy_status == marathon_tools.MarathonDeployStatus.Delayed:
        _, backoff_seconds = marathon_tools.get_app_queue_status_from_queue(app_queue)
        app_status["backoff_seconds"] = backoff_seconds

    unused_offers_summary = marathon_tools.summarize_unused_offers(app_queue)
    if unused_offers_summary is not None:
        app_status["unused_offers"] = unused_offers_summary

    if dashboard_link:
        app_status["dashboard_url"] = "{}/ui/#/apps/%2F{}".format(
            dashboard_link.rstrip("/"), app.id.lstrip("/")
        )

    if list_tasks is True:
        app_status["tasks"] = []
        for task in app.tasks:
            app_status["tasks"].append(build_marathon_task_dict(task))

    return app_status


def build_marathon_task_dict(marathon_task: MarathonTask) -> MutableMapping[str, Any]:
    task_dict = {
        "id": get_short_task_id(marathon_task.id),
        "host": marathon_task.host.split(".")[0],
        "port": marathon_task.ports[0],
        "deployed_timestamp": marathon_task.staged_at.timestamp(),
    }

    if marathon_task.health_check_results:
        task_dict["is_healthy"] = marathon_tools.is_task_healthy(marathon_task)

    return task_dict


def marathon_smartstack_status(
    service: str,
    instance: str,
    job_config: marathon_tools.MarathonServiceConfig,
    service_namespace_config: ServiceNamespaceConfig,
    tasks: Sequence[MarathonTask],
    should_return_individual_backends: bool = False,
) -> Mapping[str, Any]:
    registration = job_config.get_registrations()[0]
    discover_location_type = service_namespace_config.get_discover()
<<<<<<< HEAD
=======
    monitoring_blacklist = job_config.get_monitoring_blacklist(
        system_deploy_blacklist=settings.system_paasta_config.get_deploy_blacklist()
    )

    try:
        filtered_slaves = get_all_slaves_for_blacklist_whitelist(
            blacklist=monitoring_blacklist, whitelist=None
        )
    except asyncio.TimeoutError:
        return {"error_message": "Timed out getting list of agents from Mesos."}
>>>>>>> e7ab88c9

    grouped_slaves = get_mesos_slaves_grouped_by_attribute(
        slaves=get_slaves(), attribute=discover_location_type
    )

    # rebuild the dict, replacing the slave object with just their hostname
    slave_hostname_by_location = {
        attribute_value: [slave["hostname"] for slave in slaves]
        for attribute_value, slaves in grouped_slaves.items()
    }

    expected_smartstack_count = marathon_tools.get_expected_instance_count_for_namespace(
        service, instance, settings.cluster
    )
    expected_count_per_location = int(
        expected_smartstack_count / len(slave_hostname_by_location)
    )
    smartstack_status: MutableMapping[str, Any] = {
        "registration": registration,
        "expected_backends_per_location": expected_count_per_location,
        "locations": [],
    }

    for location, hosts in slave_hostname_by_location.items():
        synapse_host = hosts[0]
        sorted_backends = sorted(
            get_backends(
                registration,
                synapse_host=synapse_host,
                synapse_port=settings.system_paasta_config.get_synapse_port(),
                synapse_haproxy_url_format=settings.system_paasta_config.get_synapse_haproxy_url_format(),
            ),
            key=lambda backend: backend["status"],
            reverse=True,  # put 'UP' backends above 'MAINT' backends
        )
        matched_backends_and_tasks = match_backends_and_tasks(sorted_backends, tasks)
        location_dict = build_smartstack_location_dict(
            location, matched_backends_and_tasks, should_return_individual_backends
        )
        smartstack_status["locations"].append(location_dict)

    return smartstack_status


def build_smartstack_location_dict(
    location: str,
    matched_backends_and_tasks: List[
        Tuple[Optional[HaproxyBackend], Optional[MarathonTask]]
    ],
    should_return_individual_backends: bool = False,
) -> MutableMapping[str, Any]:
    running_backends_count = 0
    backends = []
    for backend, task in matched_backends_and_tasks:
        if backend is None:
            continue
        if backend_is_up(backend):
            running_backends_count += 1
        if should_return_individual_backends:
            backends.append(build_smartstack_backend_dict(backend, task))

    return {
        "name": location,
        "running_backends_count": running_backends_count,
        "backends": backends,
    }


def build_smartstack_backend_dict(
    smartstack_backend: HaproxyBackend, task: Optional[MarathonTask]
) -> MutableMapping[str, Any]:
    svname = smartstack_backend["svname"]
    hostname = svname.split("_")[0]
    port = svname.split("_")[-1].split(":")[-1]

    smartstack_backend_dict = {
        "hostname": hostname,
        "port": int(port),
        "status": smartstack_backend["status"],
        "check_status": smartstack_backend["check_status"],
        "check_code": smartstack_backend["check_code"],
        "last_change": int(smartstack_backend["lastchg"]),
        "has_associated_task": task is not None,
    }

    check_duration = smartstack_backend["check_duration"]
    if check_duration:
        smartstack_backend_dict["check_duration"] = int(check_duration)

    return smartstack_backend_dict


@a_sync.to_blocking
async def marathon_mesos_status(
    service: str, instance: str, verbose: int
) -> MutableMapping[str, Any]:
    mesos_status: MutableMapping[str, Any] = {}

    job_id = marathon_tools.format_job_id(service, instance)
    job_id_filter_string = f"{job_id}{marathon_tools.MESOS_TASK_SPACER}"

    try:
        running_and_active_tasks = select_tasks_by_id(
            await get_cached_list_of_running_tasks_from_frameworks(),
            job_id=job_id_filter_string,
        )
    except (ReadTimeout, asyncio.TimeoutError):
        return {"error_message": "Talking to Mesos timed out. It may be overloaded."}

    mesos_status["running_task_count"] = len(running_and_active_tasks)

    if verbose > 0:
        num_tail_lines = calculate_tail_lines(verbose)
        running_task_dict_futures = []

        for task in running_and_active_tasks:
            running_task_dict_futures.append(
                asyncio.ensure_future(get_mesos_running_task_dict(task, num_tail_lines))
            )

        non_running_tasks = select_tasks_by_id(
            await get_cached_list_of_not_running_tasks_from_frameworks(),
            job_id=job_id_filter_string,
        )
        non_running_tasks.sort(key=lambda task: get_first_status_timestamp(task) or 0)
        non_running_tasks = list(reversed(non_running_tasks[-10:]))
        non_running_task_dict_futures = []
        for task in non_running_tasks:
            non_running_task_dict_futures.append(
                asyncio.ensure_future(
                    get_mesos_non_running_task_dict(task, num_tail_lines)
                )
            )

        all_task_dict_futures = (
            running_task_dict_futures + non_running_task_dict_futures
        )
        if len(all_task_dict_futures):
            await asyncio.wait(all_task_dict_futures)

        mesos_status["running_tasks"] = [
            task_future.result() for task_future in running_task_dict_futures
        ]
        mesos_status["non_running_tasks"] = [
            task_future.result() for task_future in non_running_task_dict_futures
        ]

    return mesos_status


async def get_mesos_running_task_dict(
    task: Task, num_tail_lines: int
) -> MutableMapping[str, Any]:
    short_hostname_future = asyncio.ensure_future(
        results_or_unknown(get_short_hostname_from_task(task))
    )
    mem_limit_future = asyncio.ensure_future(_task_result_or_error(task.mem_limit()))
    rss_future = asyncio.ensure_future(_task_result_or_error(task.rss()))
    cpu_shares_future = asyncio.ensure_future(
        _task_result_or_error(get_cpu_shares(task))
    )
    cpu_time_future = asyncio.ensure_future(_task_result_or_error(task.cpu_time()))

    futures = [
        short_hostname_future,
        mem_limit_future,
        rss_future,
        cpu_shares_future,
        cpu_time_future,
    ]
    if num_tail_lines > 0:
        tail_lines_future = asyncio.ensure_future(
            get_tail_lines_for_mesos_task(task, get_short_task_id, num_tail_lines)
        )
        futures.append(tail_lines_future)
    else:
        tail_lines_future = None

    await asyncio.wait(futures)

    task_dict = {
        "id": get_short_task_id(task["id"]),
        "hostname": short_hostname_future.result(),
        "mem_limit": mem_limit_future.result(),
        "rss": rss_future.result(),
        "cpu_shares": cpu_shares_future.result(),
        "cpu_used_seconds": cpu_time_future.result(),
        "tail_lines": tail_lines_future.result() if tail_lines_future else {},
    }

    task_start_time = get_first_status_timestamp(task)
    if task_start_time is not None:
        task_dict["deployed_timestamp"] = task_start_time
        current_time = int(datetime.datetime.now().strftime("%s"))
        task_dict["duration_seconds"] = current_time - round(task_start_time)

    return task_dict


async def _task_result_or_error(future):
    try:
        return {"value": await future}
    except (AttributeError, mesos_exceptions.SlaveDoesNotExist):
        return {"error_message": "None"}
    except TimeoutError:
        return {"error_message": "Timed Out"}
    except Exception:
        return {"error_message": "Unknown"}


async def get_mesos_non_running_task_dict(
    task: Task, num_tail_lines: int
) -> MutableMapping[str, Any]:
    if num_tail_lines > 0:
        tail_lines = await get_tail_lines_for_mesos_task(
            task, get_short_task_id, num_tail_lines
        )
    else:
        tail_lines = {}

    task_dict = {
        "id": get_short_task_id(task["id"]),
        "hostname": await results_or_unknown(get_short_hostname_from_task(task)),
        "state": task["state"],
        "tail_lines": tail_lines,
    }

    task_start_time = get_first_status_timestamp(task)
    if task_start_time is not None:
        task_dict["deployed_timestamp"] = task_start_time

    return task_dict


@view_config(
    route_name="service.instance.status", request_method="GET", renderer="json"
)
def instance_status(request):
    service = request.swagger_data.get("service")
    instance = request.swagger_data.get("instance")
    verbose = request.swagger_data.get("verbose") or 0
    omit_smartstack = request.swagger_data.get("omit_smartstack") or False
    omit_mesos = request.swagger_data.get("omit_mesos") or False

    instance_status: Dict[str, Any] = {}
    instance_status["service"] = service
    instance_status["instance"] = instance
    try:
        instance_type = validate_service_instance(
            service, instance, settings.cluster, settings.soa_dir
        )
    except NoConfigurationForServiceError:
        error_message = "deployment key %s not found" % ".".join(
            [settings.cluster, instance]
        )
        raise ApiFailure(error_message, 404)
    except Exception:
        error_message = traceback.format_exc()
        raise ApiFailure(error_message, 500)

    if instance_type != "tron":
        try:
            actual_deployments = get_actual_deployments(service, settings.soa_dir)
        except Exception:
            error_message = traceback.format_exc()
            raise ApiFailure(error_message, 500)

        version = get_deployment_version(actual_deployments, settings.cluster, instance)
        # exit if the deployment key is not found
        if not version:
            error_message = "deployment key %s not found" % ".".join(
                [settings.cluster, instance]
            )
            raise ApiFailure(error_message, 404)

        instance_status["git_sha"] = version
    else:
        instance_status["git_sha"] = ""

    try:
        if instance_type == "marathon":
            instance_status["marathon"] = marathon_instance_status(
                instance_status,
                service,
                instance,
                verbose,
                omit_smartstack=omit_smartstack,
                omit_mesos=omit_mesos,
            )
        elif instance_type == "chronos":
            if verbose:
                instance_status["chronos"] = chronos_instance_status(
                    service, instance, 1
                )
            else:
                instance_status["chronos"] = chronos_instance_status(
                    service, instance, 0
                )
        elif instance_type == "adhoc":
            instance_status["adhoc"] = adhoc_instance_status(
                instance_status, service, instance, verbose
            )
        elif instance_type == "kubernetes":
            instance_status["kubernetes"] = kubernetes_instance_status(
                instance_status, service, instance, verbose
            )
        elif instance_type == "tron":
            instance_status["tron"] = tron_instance_status(
                instance_status, service, instance, verbose
            )
        elif instance_type == "flink":
            status = flink_instance_status(instance_status, service, instance, verbose)
            metadata = flink_instance_metadata(
                instance_status, service, instance, verbose
            )
            instance_status["flink"] = {}
            if status is not None:
                instance_status["flink"]["status"] = status
            if metadata is not None:
                instance_status["flink"]["metadata"] = metadata
        else:
            error_message = (
                f"Unknown instance_type {instance_type} of {service}.{instance}"
            )
            raise ApiFailure(error_message, 404)
    except Exception:
        error_message = traceback.format_exc()
        raise ApiFailure(error_message, 500)

    return instance_status


@view_config(
    route_name="service.instance.set_state", request_method="POST", renderer="json"
)
def instance_set_state(request,) -> None:
    service = request.swagger_data.get("service")
    instance = request.swagger_data.get("instance")
    desired_state = request.swagger_data.get("desired_state")

    try:
        instance_type = validate_service_instance(
            service, instance, settings.cluster, settings.soa_dir
        )
    except NoConfigurationForServiceError:
        error_message = "deployment key %s not found" % ".".join(
            [settings.cluster, instance]
        )
        raise ApiFailure(error_message, 404)
    except Exception:
        error_message = traceback.format_exc()
        raise ApiFailure(error_message, 500)

    if instance_type == "flink":
        try:
            kube_client = KubeClient()
            set_flink_desired_state(
                kube_client=kube_client,
                service=service,
                instance=instance,
                desired_state=desired_state,
            )
        except ApiException as e:
            error_message = f"Error while setting state {desired_state} of {service}.{instance}: {e}"
            raise ApiFailure(error_message, 500)
    else:
        error_message = f"Unknown instance_type {instance_type} of {service}.{instance}"
        raise ApiFailure(error_message, 404)


@view_config(
    route_name="service.instance.tasks.task", request_method="GET", renderer="json"
)
def instance_task(request):
    status = instance_status(request)
    task_id = request.swagger_data.get("task_id", None)
    verbose = request.swagger_data.get("verbose", False)
    try:
        mstatus = status["marathon"]
    except KeyError:
        raise ApiFailure("Only marathon tasks supported", 400)
    try:
        task = a_sync.block(get_task, task_id, app_id=mstatus["app_id"])
    except TaskNotFound:
        raise ApiFailure(f"Task with id {task_id} not found", 404)
    except Exception:
        error_message = traceback.format_exc()
        raise ApiFailure(error_message, 500)
    if verbose:
        task = add_slave_info(task)
        task = add_executor_info(task)
    return task._Task__items


@view_config(route_name="service.instance.tasks", request_method="GET", renderer="json")
def instance_tasks(request):
    status = instance_status(request)
    slave_hostname = request.swagger_data.get("slave_hostname", None)
    verbose = request.swagger_data.get("verbose", False)
    try:
        mstatus = status["marathon"]
    except KeyError:
        raise ApiFailure("Only marathon tasks supported", 400)
    tasks = a_sync.block(
        get_tasks_from_app_id, mstatus["app_id"], slave_hostname=slave_hostname
    )
    if verbose:
        tasks = [add_executor_info(task) for task in tasks]
        tasks = [add_slave_info(task) for task in tasks]
    return [task._Task__items for task in tasks]


@view_config(route_name="service.instance.delay", request_method="GET", renderer="json")
def instance_delay(request):
    service = request.swagger_data.get("service")
    instance = request.swagger_data.get("instance")
    job_config = marathon_tools.load_marathon_service_config(
        service, instance, settings.cluster, soa_dir=settings.soa_dir
    )
    client = settings.marathon_clients.get_current_client_for_service(job_config)
    app_id = job_config.format_marathon_app_dict()["id"]
    app_queue = marathon_tools.get_app_queue(client, app_id)
    unused_offers_summary = marathon_tools.summarize_unused_offers(app_queue)

    if len(unused_offers_summary) != 0:
        return unused_offers_summary
    else:
        response = Response()
        response.status_int = 204
        return response


def add_executor_info(task):
    task._Task__items["executor"] = a_sync.block(task.executor).copy()
    task._Task__items["executor"].pop("tasks", None)
    task._Task__items["executor"].pop("completed_tasks", None)
    task._Task__items["executor"].pop("queued_tasks", None)
    return task


def add_slave_info(task):
    task._Task__items["slave"] = a_sync.block(task.slave)._MesosSlave__items.copy()
    return task<|MERGE_RESOLUTION|>--- conflicted
+++ resolved
@@ -431,19 +431,6 @@
 ) -> Mapping[str, Any]:
     registration = job_config.get_registrations()[0]
     discover_location_type = service_namespace_config.get_discover()
-<<<<<<< HEAD
-=======
-    monitoring_blacklist = job_config.get_monitoring_blacklist(
-        system_deploy_blacklist=settings.system_paasta_config.get_deploy_blacklist()
-    )
-
-    try:
-        filtered_slaves = get_all_slaves_for_blacklist_whitelist(
-            blacklist=monitoring_blacklist, whitelist=None
-        )
-    except asyncio.TimeoutError:
-        return {"error_message": "Timed out getting list of agents from Mesos."}
->>>>>>> e7ab88c9
 
     grouped_slaves = get_mesos_slaves_grouped_by_attribute(
         slaves=get_slaves(), attribute=discover_location_type
