--- conflicted
+++ resolved
@@ -270,13 +270,7 @@
                 # Deployment does not exist, nothing to delete but
                 # we can consider this a success.
                 self.logging.debug(
-<<<<<<< HEAD
-                    "not deleting nonexistent HPA/{} from namespace/{}".format(
-                        self.item.metadata.name, self.item.metadata.namespace
-                    )
-=======
                     f"not deleting nonexistent HPA/{self.item.metadata.name} from namespace/{self.item.metadata.namespace}"
->>>>>>> a9a52e0c
                 )
             else:
                 raise
@@ -296,15 +290,10 @@
         """
         delete_options = V1DeleteOptions(propagation_policy="Foreground")
         try:
-<<<<<<< HEAD
-            kube_client.deployments.delete_namespaced_deployment(
-                self.item.metadata.name, self.item.metadata.namespace, delete_options
-=======
             kube_client.deployments.delete_namespaced_stateful_set(
                 self.item.metadata.name,
                 self.item.metadata.namespace,
                 body=delete_options,
->>>>>>> a9a52e0c
             )
         except ApiException as e:
             if e.status == 404:
