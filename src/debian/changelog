--- conflicted
+++ resolved
@@ -1,10 +1,6 @@
 service-deployment-tools (0.1.23-yelp1) lucid; urgency=low
 
-<<<<<<< HEAD
-  * Added a generate_deployment_json script to generate deployment.json
-=======
   * Added a generate_deployments_json script to generate deployments.json
->>>>>>> c2ef48bc
   * Bugfixes to setup_marathon_job
 
  -- James McGuinness <jrm@yelp.com>  Tue, 29 Jul 2014 15:25:12 -0700
