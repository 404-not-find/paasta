#!/usr/bin/python
# -*- coding: utf-8 -*-

from setuptools import setup, find_packages


setup(
    name           = 'service-deployment-tools',
<<<<<<< HEAD
    version        = '0.1.23',
=======
    version        = '0.1.25',
>>>>>>> 6d66ef0f
    provides       = ["service_deployment_tools"],
    author         = 'Kyle Anderson',
    author_email   = 'kwa@yelp.com',
    description    = 'Tools for Yelps SOA infrastructure',
    packages       = find_packages(exclude=["tests", "scripts"]),
    setup_requires = ['setuptools'],
    include_package_data=True,
    install_requires = [
        'isodate >= 0.5.0',
        'service-configuration-lib >= 0.6.0',
        'marathon == 0.2.5',
        'argparse',
        'pycurl',
        'sensu-plugin == 0.1.0',
        'requests',
<<<<<<< HEAD
        'pysensu-yelp',
=======
        'pysensu-yelp >= 0.1.5',
>>>>>>> 6d66ef0f
        'GitPython == 0.1.7',
    ],
    scripts = [
        'service_deployment_tools/setup_marathon_job.py',
        'service_deployment_tools/setup_chronos_jobs.py',
        'service_deployment_tools/am_i_mesos_leader.py',
        'service_deployment_tools/synapse_srv_namespaces_fact.py',
        'service_deployment_tools/cleanup_marathon_jobs.py',
        'service_deployment_tools/check_marathon_services_http_frontends.py',
        'service_deployment_tools/list_marathon_service_instances.py',
        'service_deployment_tools/monitoring/check_synapse_replication.py',
        'service_deployment_tools/monitoring/check_classic_service_replication.py',
        'service_deployment_tools/deploy_marathon_services',
        'service_deployment_tools/generate_deployments_json.py'
    ]
)<|MERGE_RESOLUTION|>--- conflicted
+++ resolved
@@ -6,11 +6,7 @@
 
 setup(
     name           = 'service-deployment-tools',
-<<<<<<< HEAD
-    version        = '0.1.23',
-=======
     version        = '0.1.25',
->>>>>>> 6d66ef0f
     provides       = ["service_deployment_tools"],
     author         = 'Kyle Anderson',
     author_email   = 'kwa@yelp.com',
@@ -26,11 +22,7 @@
         'pycurl',
         'sensu-plugin == 0.1.0',
         'requests',
-<<<<<<< HEAD
-        'pysensu-yelp',
-=======
         'pysensu-yelp >= 0.1.5',
->>>>>>> 6d66ef0f
         'GitPython == 0.1.7',
     ],
     scripts = [
